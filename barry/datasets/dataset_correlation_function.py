--- conflicted
+++ resolved
@@ -1,31 +1,6 @@
 import logging
 
 from barry.datasets.dataset_correlation_function_abc import CorrelationFunction
-
-
-<<<<<<< HEAD
-class CorrelationFunction_SDSS_DR12_Z061_NGC(CorrelationFunction):
-    """ Correlation function for SDSS BOSS DR12 sample for the NGC with mean redshift z = 0.61    """
-
-    def __init__(self, min_dist=30, max_dist=200, recon=True, reduce_cov_factor=1, realisation=None):
-        super().__init__("sdss_dr12_z061_corr_ngc.pkl", min_dist, max_dist, recon, reduce_cov_factor, realisation)
-
-
-if __name__ == "__main__":
-    logging.basicConfig(level=logging.DEBUG, format="[%(levelname)7s |%(funcName)15s]   %(message)s")
-    logging.getLogger("matplotlib").setLevel(logging.ERROR)
-
-    # Some basic checks for data we expect to be there
-    dataset = CorrelationFunction_SDSS_DR12_Z061_NGC()
-    data = dataset.get_data()
-=======
-class CorrelationFunction_SDSS_DR7_Z015_MGS(CorrelationFunction):
-    """ Correlation function for SDSS MGS DR7 sample with mean redshift z = 0.15    """
-
-    def __init__(self, name=None, min_dist=30, max_dist=200, recon=True, reduce_cov_factor=1, realisation=None):
-        super().__init__(
-            "sdss_dr7_corr.pkl", name=name, min_dist=min_dist, max_dist=max_dist, recon=recon, reduce_cov_factor=reduce_cov_factor, realisation=realisation
-        )
 
 
 class CorrelationFunction_SDSS_DR12_Z061_NGC(CorrelationFunction):
@@ -33,7 +8,7 @@
 
     def __init__(self, name=None, min_dist=30, max_dist=200, recon=True, reduce_cov_factor=1, realisation=None):
         super().__init__(
-            "sdss_dr12_ngc_corr_zbin0p61.pkl",
+            "sdss_dr12_z061_corr_ngc.pkl",
             name=name,
             min_dist=min_dist,
             max_dist=max_dist,
@@ -44,15 +19,10 @@
 
 
 if __name__ == "__main__":
->>>>>>> b7da6c10
 
     import matplotlib.pyplot as plt
     import numpy as np
 
-<<<<<<< HEAD
-    plt.errorbar(data["dist"], data["dist"] ** 2 * data["xi0"], yerr=data["dist"] ** 2 * np.sqrt(np.diag(data["cov"])), fmt="o", c="k")
-    plt.show()
-=======
     logging.basicConfig(level=logging.DEBUG, format="[%(levelname)7s |%(funcName)20s]   %(message)s")
     logging.getLogger("matplotlib").setLevel(logging.ERROR)
 
@@ -76,5 +46,4 @@
             plt.ylabel(r"$s^{2}\xi(s)$")
             plt.title(dataset.name)
 
-            plt.show()
->>>>>>> b7da6c10
+            plt.show()