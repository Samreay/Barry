import logging
import numpy as np
from scipy.interpolate import splev, splrep
from scipy import integrate
import sys
sys.path.append("../../..")
from barry.framework.models.bao_power import PowerSpectrumFit
from barry.framework.cosmology.PT_generator import PTGenerator


class PowerDing2018(PowerSpectrumFit):

    def __init__(self, fit_omega_m=False, fit_growth=False, smooth_type="hinton2017", recon=False, recon_smoothing_scale=21.21, name="BAO Power Spectrum Ding 2018 Fit"):
        self.recon = recon
        self.recon_smoothing_scale = recon_smoothing_scale
        self.fit_growth = fit_growth
        super().__init__(fit_omega_m=fit_omega_m, smooth_type=smooth_type, name=name)

        self.nmu = 100
        self.mu = np.linspace(0.0, 1.0, self.nmu)

        self.PT = PTGenerator(self.camb, smooth_type=self.smooth_type, recon_smoothing_scale=self.recon_smoothing_scale)
        if not self.fit_omega_m:
            _, _, _, self.sigma_nl, self.sigma_dd_nl, self.sigma_sd_nl, self.sigma_ss_nl, _, _, _, _, _, _, _, _, _, _ = self.PT.get_data(om=self.omega_m)
            if not self.fit_growth:
                self.growth = self.omega_m ** 0.55
                if self.recon:
                    self.damping_dd = np.exp(-np.outer(1.0 + (2.0 + self.growth) * self.growth * self.mu ** 2, self.camb.ks ** 2) * self.sigma_dd_nl)
                    self.damping_sd = np.exp(-np.outer(1.0 + self.growth * self.mu ** 2, self.camb.ks ** 2) * self.sigma_dd_nl)
                    self.damping_ss = np.exp(-np.tile(self.camb.ks ** 2, (self.nmu, 1)) * self.sigma_ss_nl)
                else:
                    self.damping = np.exp(-np.outer(1.0 + (2.0 + self.growth) * self.growth * self.mu ** 2, self.camb.ks ** 2) * self.sigma_nl)

        # Compute the smoothing kernel (assumes a Gaussian smoothing kernel)
        if self.recon:
            self.smoothing_kernel = np.exp(-self.camb.ks ** 2 * self.recon_smoothing_scale ** 2 / 4.0)

    def declare_parameters(self):
        super().declare_parameters()
        if self.fit_growth:
            self.add_param("f", r"$f$", 0.01, 1.0)  # Growth rate of structure
        self.add_param("sigma_s", r"$\Sigma_s$", 0.01, 10.0)  # Fingers-of-god damping
        self.add_param("b_delta", r"$b_{\delta}$", 0.01, 10.0)  # Non-linear galaxy bias
        self.add_param("a1", r"$a_1$", -50000.0, 50000.0)  # Polynomial marginalisation 1
        self.add_param("a2", r"$a_2$", -50000.0, 50000.0)  # Polynomial marginalisation 2
        self.add_param("a3", r"$a_3$", -50000.0, 50000.0)  # Polynomial marginalisation 3
        self.add_param("a4", r"$a_4$", -1000.0, 1000.0)  # Polynomial marginalisation 4
        self.add_param("a5", r"$a_5$", -10.0, 10.0)  # Polynomial marginalisation 5

    def compute_power_spectrum(self, k, p):
        """ Computes the power spectrum model at k/alpha using the Ding et. al., 2018 EFT0 model
        
        Parameters
        ----------
        k : np.ndarray
            Array of wavenumbers to compute
        p : dict
            dictionary of parameter names to their values
            
        Returns
        -------
        array
            pk_final - The power spectrum at the dilated k-values
        
        """
        # Get the basic power spectrum components
        ks = self.camb.ks
        pk_smooth_lin, pk_ratio = self.compute_basic_power_spectrum(p)
        if self.fit_omega_m:
            _, _, _, sigma_nl, sigma_dd_nl, sigma_sd_nl, sigma_ss_nl, _, _, _, _, _, _, _, _, _, _ = self.PT.get_data(om=p["om"])
        else:
            sigma_nl, sigma_dd_nl, sigma_sd_nl, sigma_ss_nl = self.sigma_nl, self.sigma_dd_nl, self.sigma_sd_nl, self.sigma_ss_nl

        # Compute the growth rate depending on what we have left as free parameters
        if self.fit_growth:
            growth = p["f"]
        else:
            if self.fit_omega_m:
                growth = p["om"]**0.55
            else:
                growth = self.growth

        # Compute the BAO damping
        if self.recon:
            if self.fit_growth or self.fit_omega_m:
                damping_dd = np.exp(-np.outer(1.0 + (2.0 + growth) * growth * self.mu ** 2, ks ** 2) * sigma_dd_nl)
                damping_sd = np.exp(-np.outer(1.0 + growth * self.mu ** 2, ks ** 2) * sigma_dd_nl)
                damping_ss = np.exp(-np.tile(ks ** 2, (self.nmu, 1)) * sigma_ss_nl)
            else:
                damping_dd, damping_sd, damping_ss = self.damping_dd, self.damping_sd, self.damping_ss
        else:
            if self.fit_growth or self.fit_omega_m:
                damping = np.exp(-np.outer(1.0 + (2.0 + growth) * growth * self.mu ** 2, ks ** 2) * sigma_nl)
            else:
                damping = self.damping

        # Compute the propagator
        if self.recon:
            smooth_prefac = np.tile(self.smoothing_kernel/p["b"], (self.nmu, 1))
            bdelta_prefac = np.tile(0.5*p["b_delta"]/p["b"]*ks**2, (self.nmu, 1))
            kaiser_prefac = 1.0 - smooth_prefac + np.outer(growth/p["b"]*self.mu**2, 1.0-self.smoothing_kernel) + bdelta_prefac
            propagator = (kaiser_prefac**2 - bdelta_prefac**2)*damping_dd + 2.0*kaiser_prefac*smooth_prefac*damping_sd + smooth_prefac**2*damping_ss
        else:
            bdelta_prefac = np.tile(0.5*p["b_delta"]/p["b"]*ks**2, (self.nmu, 1))
            kaiser_prefac = 1.0 + np.tile(growth/p["b"]*self.mu**2, (len(ks), 1)).T + bdelta_prefac
            propagator = (kaiser_prefac**2 - bdelta_prefac**2)*damping

        # Compute the smooth model
        fog = 1.0/(1.0 + np.outer(self.mu**2, ks**2*p["sigma_s"]**2/2.0))**2
        pk_smooth = p["b"]**2*pk_smooth_lin*fog

        # Integrate over mu
        pk1d = integrate.simps(pk_smooth*(1.0 + pk_ratio*propagator), self.mu, axis=0)

        # Polynomial shape
        if self.recon:
            shape = p["a1"] * ks**2 + p["a2"] + p["a3"] / ks + p["a4"] / (ks * ks) + p["a5"] / (ks ** 3)
        else:
            shape = p["a1"] * ks + p["a2"] + p["a3"] / ks + p["a4"] / (ks * ks) + p["a5"] / (ks ** 3)

        pk_final = splev(k / p["alpha"], splrep(ks, pk1d + shape))

        return pk_final

    def get_model(self, data, p):
        # Get the generic pk model
        pk_generated = self.compute_power_spectrum(data["ks_input"], p)

        # Morph it into a model representative of our survey and its selection/window/binning effects
        pk_windowed, mask = self.adjust_model_window_effects(pk_generated)
        return pk_windowed[mask]


if __name__ == "__main__":
    logging.basicConfig(level=logging.DEBUG, format="[%(levelname)7s |%(funcName)20s]   %(message)s")
    model_pre = PowerDing2018(fit_omega_m=True, recon=False)
    model_post = PowerDing2018(fit_omega_m=True, recon=True)

    from barry.framework.datasets.mock_power import MockPowerSpectrum
    dataset = MockPowerSpectrum(step_size=2)
    data = dataset.get_data()
    model_pre.set_data(data)
    model_post.set_data(data)
<<<<<<< HEAD
    p = {"om": 0.3, "alpha": 1.0, "sigma_s":10.0, "b": 1.6, "b_delta": 1, "a1": 0, "a2": 0, "a3": 0, "a4": 0, "a5": 0}
=======
    p = {"om": 0.3, "alpha": 1.0, "sigma_s": 10.0, "b": 1, "b_delta": 1, "a1": 0, "a2": 0, "a3": 0, "a4": 0, "a5": 0}
>>>>>>> a5697874

    import timeit
    n = 100

    def test():
        model_post.get_likelihood(p)

    print("Likelihood takes on average, %.2f milliseconds" % (timeit.timeit(test, number=n) * 1000 / n))

    if True:
        ks = data["ks"]
        pk = data["pk"]
        pk2 = model_pre.get_model(data, p)
        model_pre.smooth_type = "eh1998"
        pk3 = model_pre.get_model(data, p)
        import matplotlib.pyplot as plt
        plt.errorbar(ks, pk, yerr=np.sqrt(np.diag(data["cov"])), fmt="o", c='k', label="Data")
        plt.plot(ks, pk2, '.', c='r', label="hinton2017")
        plt.plot(ks, pk3, '+', c='b', label="eh1998")
        plt.xlabel("k")
        plt.ylabel("P(k)")
        plt.xscale('log')
        plt.yscale('log')
        plt.legend()
        plt.show()

        model_pre.smooth_type = "hinton2017"
        pk_smooth_lin, _ = model_pre.compute_basic_power_spectrum(p)
        pk_smooth_interp = splev(data["ks_input"], splrep(model_pre.camb.ks, pk_smooth_lin))
        pk_smooth_lin_windowed, mask = model_pre.adjust_model_window_effects(pk_smooth_interp)
        pk2 = model_pre.get_model(data, p)
        pk3 = model_post.get_model(data, p)
        import matplotlib.pyplot as plt
        plt.plot(ks, pk2/pk_smooth_lin_windowed[mask], '.', c='r', label="pre-recon")
        plt.plot(ks, pk3/pk_smooth_lin_windowed[mask], '+', c='b', label="post-recon")
        plt.xlabel("k")
        plt.ylabel(r"$P(k)/P_{sm}(k)$")
        plt.xscale('log')
        plt.yscale('log')
        plt.ylim(0.4, 3.0)
        plt.legend()
        plt.show()<|MERGE_RESOLUTION|>--- conflicted
+++ resolved
@@ -141,11 +141,7 @@
     data = dataset.get_data()
     model_pre.set_data(data)
     model_post.set_data(data)
-<<<<<<< HEAD
     p = {"om": 0.3, "alpha": 1.0, "sigma_s":10.0, "b": 1.6, "b_delta": 1, "a1": 0, "a2": 0, "a3": 0, "a4": 0, "a5": 0}
-=======
-    p = {"om": 0.3, "alpha": 1.0, "sigma_s": 10.0, "b": 1, "b_delta": 1, "a1": 0, "a2": 0, "a3": 0, "a4": 0, "a5": 0}
->>>>>>> a5697874
 
     import timeit
     n = 100
