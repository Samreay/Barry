--- conflicted
+++ resolved
@@ -232,60 +232,6 @@
     #n = 1000
     #print("Takes on average, %.1f microseconds" % (timeit.timeit(test_rand_h0const(), number=n) * 1e6 / n))
 
-<<<<<<< HEAD
-    import matplotlib.pyplot as plt
-    nvals = 100
-    sigmas = np.empty((nvals, 9))
-    oms = np.linspace(0.2,0.4,nvals)
-    for i, om in enumerate(oms):
-        sigmas[i] = PT_generator.get_data(om)[0:9]
-
-    plt.plot(oms, sigmas[0:, 0], label=r"$\Sigma^{2}$")
-    plt.plot(oms, sigmas[0:, 1], label=r"$\Sigma^{2}_{dd}$")
-    plt.plot(oms, sigmas[0:, 2], label=r"$\Sigma^{2}_{ss}$")
-    plt.plot(oms, sigmas[0:, 3], label=r"$\Sigma^{2}_{nl}$")
-    plt.plot(oms, sigmas[0:, 4], label=r"$\Sigma^{2}_{dd,nl}$")
-    plt.plot(oms, sigmas[0:, 5], label=r"$\Sigma^{2}_{sd,nl}$")
-    plt.plot(oms, sigmas[0:, 6], label=r"$\Sigma^{2}_{ss,nl}$")
-    plt.plot(oms, sigmas[0:, 7], label=r"$\Sigma^{2}_{dd,rs}$")
-    plt.plot(oms, sigmas[0:, 8], label=r"$\Sigma^{2}_{ss,rs}$")
-    plt.ylim(0.0, 50.0)
-    plt.legend()
-    plt.show()
-
-    plt.plot(PT_generator.CAMBGenerator.ks, PT_generator.get_data(0.2)[9], label=r"$R_{1}(\Omega_{m}=0.2)$")
-    plt.plot(PT_generator.CAMBGenerator.ks, PT_generator.get_data(0.3)[9], label=r"$R_{1}(\Omega_{m}=0.3)$")
-    plt.plot(PT_generator.CAMBGenerator.ks, -PT_generator.get_data(0.2)[10], label=r"$-R_{2}(\Omega_{m}=0.2)$")
-    plt.plot(PT_generator.CAMBGenerator.ks, -PT_generator.get_data(0.3)[10], label=r"$-R_{2}(\Omega_{m}=0.3)$")
-    plt.ylim(1.0e-8, 1.0e5)
-    plt.xscale("log")
-    plt.yscale("log")
-    plt.legend()
-    plt.show()
-
-    PT = np.array(
-        pd.read_csv("/Volumes/Work/ICRAR/codes/PT_integrals_waves_linear.dat", delim_whitespace=True, dtype=float,
-                    header=None, skiprows=1))
-    PT = PT.T
-    pk_dd = PT[1,0:] + 2.0*PT[2,0:] + 6.0*PT[0,0:]**2*PT[1,0:]*PT[18,0:]
-    pk_dt = PT[1,0:] + 2.0*PT[3,0:] + 6.0*PT[0,0:]**2*PT[1,0:]*PT[19,0:]
-    pk_tt = PT[1,0:] + 2.0*PT[7,0:] + 6.0*PT[0,0:]**2*PT[1,0:]*PT[22,0:]
-
-
-    pk_lin = generator.get_data(0.3121)[1]
-    pk_smooth_lin = smooth(generator.ks, pk_lin, method=PT_generator.smooth_type)
-    plt.plot(PT_generator.CAMBGenerator.ks, generator.get_data(0.3121)[1], label=r"$P(k)$")
-    plt.plot(PT[0,0:], -6.0*PT[0,0:]**2*PT[1,0:]*PT[18,0:], label=r"$P_{PT,\delta \delta}$")
-    plt.plot(PT[0,0:], -6.0*PT[0,0:]**2*PT[1,0:]*PT[19,0:], label=r"$P_{PT,\delta \theta}$")
-    plt.plot(PT[0,0:], -6.0*PT[0,0:]**2*PT[1,0:]*PT[22,0:], label=r"$P_{PT,\theta \theta}$")
-    plt.plot(PT_generator.CAMBGenerator.ks, -pk_smooth_lin*(PT_generator.get_data(0.3121)[11]), label=r"$P_{sm,\delta \delta}(\Omega_{m}=0.3)$")
-    plt.plot(PT_generator.CAMBGenerator.ks, -pk_smooth_lin*(PT_generator.get_data(0.3121)[12]), label=r"$P_{sm,\delta \theta}(\Omega_{m}=0.3)$")
-    plt.plot(PT_generator.CAMBGenerator.ks, -pk_smooth_lin*(PT_generator.get_data(0.3121)[13]), label=r"$P_{sm,\theta \theta}(\Omega_{m}=0.3)$")
-    plt.xscale("log")
-    plt.yscale("log")
-    plt.legend()
-    plt.show()
-=======
     # import matplotlib.pyplot as plt
     # nvals = 100
     # sigmas = np.empty((nvals, 9))
@@ -325,5 +271,4 @@
     # plt.xscale("log")
     # plt.yscale("log")
     # plt.legend()
-    # plt.show()
->>>>>>> a5697874
+    # plt.show()