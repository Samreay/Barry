--- conflicted
+++ resolved
@@ -393,7 +393,6 @@
         """ Plots the predictions given some input parameter dictionary. """
         pass
 
-<<<<<<< HEAD
     def sanity_check(self, dataset, niter=200):
         import timeit
 
@@ -418,7 +417,7 @@
 
         print("Plotting model and data")
         self.plot(p)
-=======
+
 
 if __name__ == "__main__":
     print("Calling a Generic model class as main does not do anything. Try running one of the Concrete classes: ")
@@ -428,5 +427,4 @@
     print("bao_power_Seo2016.py")
     print("bao_correlation_Beutler2017.py")
     print("bao_correlation_Ding2018.py")
-    print("bao_correlation_Seo2016.py")
->>>>>>> b7da6c10
+    print("bao_correlation_Seo2016.py")