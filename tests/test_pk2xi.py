from barry.cosmology import PowerToCorrelationGauss, PowerToCorrelationFT, getCambGenerator
import numpy as np


class TestPk2Xi:
    camb = None
    ks = None
    pk = None
    truth = None
    ss = np.linspace(20, 200, 100)
    xi_truth = None
    gauss = None
    fft = None
    threshold = 0.3  # This number needs better justification

    @classmethod
    def setup_class(cls):
        cls.camb = getCambGenerator()
        cls.ks = cls.camb.ks
<<<<<<< HEAD
        cls.pk = cls.camb.get_data()["ks"]
=======
        cls.pk = cls.camb.get_data()["pk_lin"]
>>>>>>> b7da6c10
        cls.truth = PowerToCorrelationGauss(cls.ks, interpolateDetail=20, a=0.1)
        cls.xi_truth = cls.truth(cls.camb.ks, cls.pk, cls.ss)
        cls.gauss = PowerToCorrelationGauss(cls.ks)
        cls.fft = PowerToCorrelationFT()

    def test_gaussian(self):
        ss2_xi = self.ss ** 2 * self.gauss(self.ks, self.pk, self.ss)
        diff = np.abs(ss2_xi - self.ss ** 2 * self.xi_truth)
        assert np.all(diff < self.threshold)

    def test_fft(self):
        ss2_xi = self.ss ** 2 * self.fft(self.ks, self.pk, self.ss)
        diff = np.abs(ss2_xi - self.ss ** 2 * self.xi_truth)
        assert np.all(diff < self.threshold)<|MERGE_RESOLUTION|>--- conflicted
+++ resolved
@@ -17,11 +17,7 @@
     def setup_class(cls):
         cls.camb = getCambGenerator()
         cls.ks = cls.camb.ks
-<<<<<<< HEAD
-        cls.pk = cls.camb.get_data()["ks"]
-=======
         cls.pk = cls.camb.get_data()["pk_lin"]
->>>>>>> b7da6c10
         cls.truth = PowerToCorrelationGauss(cls.ks, interpolateDetail=20, a=0.1)
         cls.xi_truth = cls.truth(cls.camb.ks, cls.pk, cls.ss)
         cls.gauss = PowerToCorrelationGauss(cls.ks)
